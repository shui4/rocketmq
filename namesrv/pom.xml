--- conflicted
+++ resolved
@@ -19,11 +19,7 @@
     <parent>
         <groupId>org.apache.rocketmq</groupId>
         <artifactId>rocketmq-all</artifactId>
-<<<<<<< HEAD
         <version>5.0.1-PREVIEW-SNAPSHOT</version>
-=======
-        <version>4.9.4-SNAPSHOT</version>
->>>>>>> 13933297
     </parent>
 
     <modelVersion>4.0.0</modelVersion>
@@ -53,14 +49,13 @@
             <artifactId>slf4j-api</artifactId>
         </dependency>
         <dependency>
-<<<<<<< HEAD
             <groupId>com.google.guava</groupId>
             <artifactId>guava</artifactId>
             <scope>test</scope>
-=======
+        </dependency>
+        <dependency>
             <groupId>org.bouncycastle</groupId>
             <artifactId>bcpkix-jdk15on</artifactId>
->>>>>>> 13933297
         </dependency>
     </dependencies>
 </project>